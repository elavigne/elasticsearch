/*
 * Licensed to Elasticsearch under one or more contributor
 * license agreements. See the NOTICE file distributed with
 * this work for additional information regarding copyright
 * ownership. Elasticsearch licenses this file to you under
 * the Apache License, Version 2.0 (the "License"); you may
 * not use this file except in compliance with the License.
 * You may obtain a copy of the License at
 *
 *    http://www.apache.org/licenses/LICENSE-2.0
 *
 * Unless required by applicable law or agreed to in writing,
 * software distributed under the License is distributed on an
 * "AS IS" BASIS, WITHOUT WARRANTIES OR CONDITIONS OF ANY
 * KIND, either express or implied.  See the License for the
 * specific language governing permissions and limitations
 * under the License.
 */
package org.elasticsearch.search.aggregations.metrics.percentiles;

import com.google.common.collect.UnmodifiableIterator;

import org.elasticsearch.common.inject.internal.Nullable;
import org.elasticsearch.common.io.stream.StreamInput;
import org.elasticsearch.search.aggregations.AggregationStreams;
import org.elasticsearch.search.aggregations.metrics.percentiles.tdigest.TDigestState;
import org.elasticsearch.search.aggregations.reducers.Reducer;
import org.elasticsearch.search.aggregations.support.format.ValueFormatter;

import java.io.IOException;
import java.util.Iterator;
import java.util.List;
import java.util.Map;

/**
*
*/
public class InternalPercentileRanks extends AbstractInternalPercentiles implements PercentileRanks {

    public final static Type TYPE = new Type("percentile_ranks");

    public final static AggregationStreams.Stream STREAM = new AggregationStreams.Stream() {
        @Override
        public InternalPercentileRanks readResult(StreamInput in) throws IOException {
            InternalPercentileRanks result = new InternalPercentileRanks();
            result.readFrom(in);
            return result;
        }
    };

    public static void registerStreams() {
        AggregationStreams.registerStream(STREAM, TYPE.stream());
    }
    
    InternalPercentileRanks() {} // for serialization

    public InternalPercentileRanks(String name, double[] cdfValues, TDigestState state, boolean keyed, @Nullable ValueFormatter formatter,
            List<Reducer> reducers,
            Map<String, Object> metaData) {
        super(name, cdfValues, state, keyed, formatter, reducers, metaData);
    }

    @Override
    public Iterator<Percentile> iterator() {
        return new Iter(keys, state);
    }

    @Override
    public double percent(double value) {
        return percentileRank(state, value);
    }

    @Override
    public String percentAsString(double value) {
        return valueAsString(String.valueOf(value));
    }

    @Override
    public double value(double key) {
        return percent(key);
    }

<<<<<<< HEAD
    protected AbstractInternalPercentiles createReduced(String name, double[] keys, TDigestState merged, boolean keyed,
            List<Reducer> reducers, Map<String, Object> metaData) {
        return new InternalPercentileRanks(name, keys, merged, keyed, valueFormatter, reducers, metaData);
=======
    @Override
    protected AbstractInternalPercentiles createReduced(String name, double[] keys, TDigestState merged, boolean keyed, Map<String, Object> metaData) {
        return new InternalPercentileRanks(name, keys, merged, keyed, valueFormatter, metaData);
>>>>>>> a5ab49dc
    }

    @Override
    public Type type() {
        return TYPE;
    }
    
    static double percentileRank(TDigestState state, double value) {
        double percentileRank = state.cdf(value);
        if (percentileRank < 0) {
            percentileRank = 0;
        }
        else if (percentileRank > 1) {
            percentileRank = 1;
        }
        return percentileRank * 100;
    }

    public static class Iter extends UnmodifiableIterator<Percentile> {

        private final double[] values;
        private final TDigestState state;
        private int i;

        public Iter(double[] values, TDigestState state) {
            this.values = values;
            this.state = state;
            i = 0;
        }

        @Override
        public boolean hasNext() {
            return i < values.length;
        }

        @Override
        public Percentile next() {
            final Percentile next = new InternalPercentile(percentileRank(state, values[i]), values[i]);
            ++i;
            return next;
        }
    }
}<|MERGE_RESOLUTION|>--- conflicted
+++ resolved
@@ -80,15 +80,10 @@
         return percent(key);
     }
 
-<<<<<<< HEAD
+    @Override
     protected AbstractInternalPercentiles createReduced(String name, double[] keys, TDigestState merged, boolean keyed,
             List<Reducer> reducers, Map<String, Object> metaData) {
         return new InternalPercentileRanks(name, keys, merged, keyed, valueFormatter, reducers, metaData);
-=======
-    @Override
-    protected AbstractInternalPercentiles createReduced(String name, double[] keys, TDigestState merged, boolean keyed, Map<String, Object> metaData) {
-        return new InternalPercentileRanks(name, keys, merged, keyed, valueFormatter, metaData);
->>>>>>> a5ab49dc
     }
 
     @Override
