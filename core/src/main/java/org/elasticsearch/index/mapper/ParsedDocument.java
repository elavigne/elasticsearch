--- conflicted
+++ resolved
@@ -31,17 +31,11 @@
  */
 public class ParsedDocument {
 
-    private final String uid;
-    private final String id;
-    private final String type;
+    private final Field version;
 
-<<<<<<< HEAD
-    private final Field version;
-    private final Field seqNo;
-=======
     private final String id, type;
     private final BytesRef uid;
->>>>>>> 85402d52
+    private final Field seqNo;
 
     private final String routing;
 
@@ -57,12 +51,17 @@
 
     private String parent;
 
-<<<<<<< HEAD
-    public ParsedDocument(Field version, Field seqNo, String id, String type, String routing, long timestamp, long ttl, List<Document> documents, BytesReference source, Mapping dynamicMappingsUpdate) {
-=======
-    public ParsedDocument(Field version, String id, String type, String routing, long timestamp, long ttl, List<Document> documents,
-                          BytesReference source, Mapping dynamicMappingsUpdate) {
->>>>>>> 85402d52
+    public ParsedDocument(
+        Field version,
+        Field seqNo,
+        String id,
+        String type,
+        String routing,
+        long timestamp,
+        long ttl,
+        List<Document> documents,
+        BytesReference source,
+        Mapping dynamicMappingsUpdate) {
         this.version = version;
         this.seqNo = seqNo;
         this.id = id;
@@ -155,4 +154,5 @@
         sb.append("Document ").append("uid[").append(uid).append("] doc [").append(documents).append("]");
         return sb.toString();
     }
+
 }