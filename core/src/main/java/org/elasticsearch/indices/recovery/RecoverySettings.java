--- conflicted
+++ resolved
@@ -40,19 +40,9 @@
  */
 public class RecoverySettings extends AbstractComponent implements Closeable {
 
-<<<<<<< HEAD
-    public static final Setting<ByteSizeValue> INDICES_RECOVERY_FILE_CHUNK_SIZE_SETTING = Setting.byteSizeSetting("indices.recovery.file_chunk_size", new ByteSizeValue(512, ByteSizeUnit.KB), true, Setting.Scope.CLUSTER);
-    public static final Setting<Integer> INDICES_RECOVERY_TRANSLOG_OPS_SETTING = Setting.intSetting("indices.recovery.translog_ops", 1000, true, Setting.Scope.CLUSTER);
-    public static final Setting<ByteSizeValue> INDICES_RECOVERY_TRANSLOG_SIZE_SETTING = Setting.byteSizeSetting("indices.recovery.translog_size", new ByteSizeValue(512, ByteSizeUnit.KB), true, Setting.Scope.CLUSTER);
-    public static final Setting<Boolean> INDICES_RECOVERY_COMPRESS_SETTING = Setting.boolSetting("indices.recovery.compress", true, true, Setting.Scope.CLUSTER);
     public static final Setting<Integer> INDICES_RECOVERY_CONCURRENT_STREAMS_SETTING = Setting.intSetting("indices.recovery.concurrent_streams", 3, true, Setting.Scope.CLUSTER);
     public static final Setting<Integer> INDICES_RECOVERY_CONCURRENT_SMALL_FILE_STREAMS_SETTING = Setting.intSetting("indices.recovery.concurrent_small_file_streams", 2, true, Setting.Scope.CLUSTER);
     public static final Setting<ByteSizeValue> INDICES_RECOVERY_MAX_BYTES_PER_SEC_SETTING = Setting.byteSizeSetting("indices.recovery.max_bytes_per_sec", new ByteSizeValue(40, ByteSizeUnit.MB), true, Setting.Scope.CLUSTER);
-=======
-    public static final String INDICES_RECOVERY_CONCURRENT_STREAMS = "indices.recovery.concurrent_streams";
-    public static final String INDICES_RECOVERY_CONCURRENT_SMALL_FILE_STREAMS = "indices.recovery.concurrent_small_file_streams";
-    public static final String INDICES_RECOVERY_MAX_BYTES_PER_SEC = "indices.recovery.max_bytes_per_sec";
->>>>>>> bc8745dc
 
     /**
      * how long to wait before retrying after issues cause by cluster state syncing between nodes
@@ -100,16 +90,8 @@
     @Inject
     public RecoverySettings(Settings settings, ClusterSettings clusterSettings) {
         super(settings);
-        this.fileChunkSize = INDICES_RECOVERY_FILE_CHUNK_SIZE_SETTING.get(settings);
-        this.translogOps = INDICES_RECOVERY_TRANSLOG_OPS_SETTING.get(settings);
-        this.translogSize = INDICES_RECOVERY_TRANSLOG_SIZE_SETTING.get(settings);
-        this.compress = INDICES_RECOVERY_COMPRESS_SETTING.get(settings);
-
-<<<<<<< HEAD
+
         this.retryDelayStateSync = INDICES_RECOVERY_RETRY_DELAY_STATE_SYNC_SETTING.get(settings);
-=======
-        this.retryDelayStateSync = settings.getAsTime(INDICES_RECOVERY_RETRY_DELAY_STATE_SYNC, TimeValue.timeValueMillis(500));
->>>>>>> bc8745dc
         // doesn't have to be fast as nodes are reconnected every 10s by default (see InternalClusterService.ReconnectToNodes)
         // and we want to give the master time to remove a faulty node
         this.retryDelayNetwork = INDICES_RECOVERY_RETRY_DELAY_NETWORK_SETTING.get(settings);
@@ -137,10 +119,6 @@
         logger.debug("using max_bytes_per_sec[{}], concurrent_streams [{}]",
                 maxBytesPerSec, concurrentStreams);
 
-        clusterSettings.addSettingsUpdateConsumer(INDICES_RECOVERY_FILE_CHUNK_SIZE_SETTING, this::setFileChunkSize);
-        clusterSettings.addSettingsUpdateConsumer(INDICES_RECOVERY_TRANSLOG_OPS_SETTING, this::setTranslogOps);
-        clusterSettings.addSettingsUpdateConsumer(INDICES_RECOVERY_TRANSLOG_SIZE_SETTING, this::setTranslogSize);
-        clusterSettings.addSettingsUpdateConsumer(INDICES_RECOVERY_COMPRESS_SETTING, this::setCompress);
         clusterSettings.addSettingsUpdateConsumer(INDICES_RECOVERY_CONCURRENT_STREAMS_SETTING, this::setConcurrentStreams);
         clusterSettings.addSettingsUpdateConsumer(INDICES_RECOVERY_CONCURRENT_SMALL_FILE_STREAMS_SETTING, this::setConcurrentSmallFileStreams);
         clusterSettings.addSettingsUpdateConsumer(INDICES_RECOVERY_MAX_BYTES_PER_SEC_SETTING, this::setMaxBytesPerSec);
@@ -189,15 +167,6 @@
         return internalActionLongTimeout;
     }
 
-<<<<<<< HEAD
-    private void setFileChunkSize(ByteSizeValue fileChunkSize) {
-        this.fileChunkSize = fileChunkSize;
-    }
-
-    private void setCompress(boolean compress) {
-        this.compress = compress;
-    }
-=======
     public ByteSizeValue getChunkSize() { return chunkSize; }
 
     void setChunkSize(ByteSizeValue chunkSize) { // only settable for tests
@@ -205,53 +174,6 @@
             throw new IllegalArgumentException("chunkSize must be > 0");
         }
         this.chunkSize = chunkSize;
-    }
-
-
-    class ApplySettings implements NodeSettingsService.Listener {
-        @Override
-        public void onRefreshSettings(Settings settings) {
-            ByteSizeValue maxSizePerSec = settings.getAsBytesSize(INDICES_RECOVERY_MAX_BYTES_PER_SEC, RecoverySettings.this.maxBytesPerSec);
-            if (!Objects.equals(maxSizePerSec, RecoverySettings.this.maxBytesPerSec)) {
-                logger.info("updating [{}] from [{}] to [{}]", INDICES_RECOVERY_MAX_BYTES_PER_SEC, RecoverySettings.this.maxBytesPerSec, maxSizePerSec);
-                RecoverySettings.this.maxBytesPerSec = maxSizePerSec;
-                if (maxSizePerSec.bytes() <= 0) {
-                    rateLimiter = null;
-                } else if (rateLimiter != null) {
-                    rateLimiter.setMBPerSec(maxSizePerSec.mbFrac());
-                } else {
-                    rateLimiter = new SimpleRateLimiter(maxSizePerSec.mbFrac());
-                }
-            }
-
-            int concurrentStreams = settings.getAsInt(INDICES_RECOVERY_CONCURRENT_STREAMS, RecoverySettings.this.concurrentStreams);
-            if (concurrentStreams != RecoverySettings.this.concurrentStreams) {
-                logger.info("updating [indices.recovery.concurrent_streams] from [{}] to [{}]", RecoverySettings.this.concurrentStreams, concurrentStreams);
-                RecoverySettings.this.concurrentStreams = concurrentStreams;
-                RecoverySettings.this.concurrentStreamPool.setMaximumPoolSize(concurrentStreams);
-            }
-
-            int concurrentSmallFileStreams = settings.getAsInt(INDICES_RECOVERY_CONCURRENT_SMALL_FILE_STREAMS, RecoverySettings.this.concurrentSmallFileStreams);
-            if (concurrentSmallFileStreams != RecoverySettings.this.concurrentSmallFileStreams) {
-                logger.info("updating [indices.recovery.concurrent_small_file_streams] from [{}] to [{}]", RecoverySettings.this.concurrentSmallFileStreams, concurrentSmallFileStreams);
-                RecoverySettings.this.concurrentSmallFileStreams = concurrentSmallFileStreams;
-                RecoverySettings.this.concurrentSmallFileStreamPool.setMaximumPoolSize(concurrentSmallFileStreams);
-            }
-
-            RecoverySettings.this.retryDelayNetwork = maybeUpdate(RecoverySettings.this.retryDelayNetwork, settings, INDICES_RECOVERY_RETRY_DELAY_NETWORK);
-            RecoverySettings.this.retryDelayStateSync = maybeUpdate(RecoverySettings.this.retryDelayStateSync, settings, INDICES_RECOVERY_RETRY_DELAY_STATE_SYNC);
-            RecoverySettings.this.activityTimeout = maybeUpdate(RecoverySettings.this.activityTimeout, settings, INDICES_RECOVERY_ACTIVITY_TIMEOUT);
-            RecoverySettings.this.internalActionTimeout = maybeUpdate(RecoverySettings.this.internalActionTimeout, settings, INDICES_RECOVERY_INTERNAL_ACTION_TIMEOUT);
-            RecoverySettings.this.internalActionLongTimeout = maybeUpdate(RecoverySettings.this.internalActionLongTimeout, settings, INDICES_RECOVERY_INTERNAL_LONG_ACTION_TIMEOUT);
-        }
->>>>>>> bc8745dc
-
-    private void setTranslogOps(int translogOps) {
-        this.translogOps = translogOps;
-    }
-
-    private void setTranslogSize(ByteSizeValue translogSize) {
-        this.translogSize = translogSize;
     }
 
     private void setConcurrentStreams(int concurrentStreams) {
